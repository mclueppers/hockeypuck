<<<<<<< HEAD
hockeypuck (1.1~a1) UNRELEASED; urgency=medium

  * Opening 1.1~a1

 -- Casey Marshall <cmars@cmarstech.com>  Sat, 31 May 2014 19:31:35 -0500
=======
hockeypuck (1.0.1~a2) UNRELEASED; urgency=medium

  * precise total key count.
  * fix sysvinit stop command.

 -- Casey Marshall <cmars@cmarstech.com>  Sun, 08 Jun 2014 23:05:16 -0500

hockeypuck (1.0.1~a1) trusty; urgency=medium

  * Hockeypuck 1.0.1 maintenance release.
  * sysvinit and upstart fixes.

 -- Casey Marshall <cmars@cmarstech.com>  Sat, 31 May 2014 18:23:25 -0500
>>>>>>> 8e0dfc67

hockeypuck (1.0) trusty; urgency=medium

  * Hockeypuck 1.0 release

 -- Casey Marshall <cmars@cmarstech.com>  Sun, 13 Apr 2014 20:06:01 -0500

hockeypuck (1.0~rc2) precise; urgency=medium

  * Opening 1.0~rc2

 -- Casey Marshall <cmars@cmarstech.com>  Tue, 01 Apr 2014 00:54:51 -0500

hockeypuck (1.0~rc1) precise; urgency=low

  [ Casey Marshall ]
  * Opening 1.0~rc1 development.
  * doc/conf.py, doc/stories/community.txt, doc/stories/doc.txt,
    doc/stories/install-tarball.txt, doc/stories/install-ubuntu.txt,
    scripts/crossbuild:
    - Documentation improvements.
    - Fix crossbuild script.
  * doc/stories/doc.txt, doc/stories/pre-populating.txt:
    - Add page on pre-populating Hockeypuck.
  * openpgp/responses.go, openpgp/schema.go, openpgp/sort.go:
    - Use ShortId() instead of fingerprint slice, as v3 keys do not have
      the same length fingerprint.
    - Add indexes on pubkey_uuid for subkey, uid and uat tables.
    - Check for nil selfSignature when sorting uids.
  * openpgp/io.go, openpgp/types.go:
    - Fix state flag values, remove unnecessary validation method.
  * openpgp/worker.go:
    - Support subkey fingerprint search w/PostgreSQL backend.
      LP: #1234774
  * hkp/requests.go, openpgp/add.go, openpgp/index.go,
    openpgp/pubkey.go, openpgp/resolve_test.go, openpgp/responses.go,
    openpgp/signature.go, openpgp/sort.go, openpgp/subkey.go,
    openpgp/userattribute.go, openpgp/userid.go, openpgp/worker.go:
    - SKS-like index & vindex search results page. LP: #1234771
    - Set signature expiration when linking self sigs.
    - Update signature expiration on merge.
  * === added directory doc/files, doc/conf.py, doc/files/gohkp.png,
    renamed directory doc/stories => doc/pages:
    - Revised & restructured documentation.
  * doc/Makefile, doc/deploy.sh, doc/pages/index.txt, doc/pages/install-
    source.txt, doc/pages/install-ubuntu.txt, doc/pages/pre-
    populating.txt:
    - Revised documentation, add http://hockeypuck.github.io doc deploy
      script.
  * cmd/hockeypuck/run.go, hkp/templates.go,
    openpgp/index.go, === removed directory
    instroot/var/lib/hockeypuck/www/templates, router.go:
    - Moved templates into string constants. Make webroot optional for
      CSS and fonts, but not essential to running the service.
  * instroot/usr/share/man/man1/hockeypuck.1:
    - Update man page to match new subcommand CLI.
  * cmd/hockeypuck/delete.go, cmd/hockeypuck/load.go,
    cmd/hockeypuck/main.go, dependencies.tsv, Makefile, openpgp/add.go,
    openpgp/db.go, openpgp/io_test.go, openpgp/loader.go,
    openpgp/merge.go, openpgp/merge_test.go:
    - Fixed a defect in MergeKey where signatures were not merged.
    - Added 'hockeypuck delete' subcommand.
    - Using godeps to freeze dependencies.
    - Insert if not exists for non-bulk loading key inserts.
  * === added directory charms:
    - Add juju charms for hockeypuck & sks. LP: #1233812
  * - Denormalized signatures in schema.
    - Improve delete command to lookup by fingerprint.
    - Introduced errgo for improved error tracing.
    - Parameterized upload dump file load playbooks in int-tests.
    - More openpgp round-trip db test cases.

 -- Casey Marshall <cmars@cmarstech.com>  Fri, 04 Oct 2013 15:15:24 -0500

hockeypuck (1.0~b2~bzr267~precise) precise; urgency=low

  [ Casey Marshall ]
  * Opening 1.0~b1 development and a bottle of
    Maker's. SKS reconciliation now working in
    the small. Cheers!
  * cmd/sks-hash/main.go, instroot/etc/hockeypuck/hockeypuck.conf,
    openpgp/recon.go, openpgp/responses.go, openpgp/validate.go,
    openpgp/worker.go:
    - Add commented-out SKS recon configuration stanza.
    - Check errors in prefix tree insert/remove.
    - Fixed Worker.LookupKey to correctly return error.
    - go fmt
  * cmd/hockeypuck-load/main.go:
    - Add -drop and -take command line arguments to help
      create synchronization test cases.
  * **/*.go, openpgp/doc.go:
    - Add/fix package godoc comments. LP: #1117274
    - Update debug utility commands wrt openpgp changes.
  * === removed directory cmd/lspgp, === removed directory cmd/pqtest:
    - Removed unused 'spike' debug utilities, no longer useful. 
  * openpgp/recon.go:
    - Fix deadlock when adding keys from SKS recon.
  * debian/mkdists:
    - Packaging script should fail on error.
  * openpgp/recon.go:
    - Add previously missing elements to prefix tree.
  * hkp/requests.go, openpgp/add.go, openpgp/io.go, openpgp/recon.go,
    openpgp/responses.go, openpgp/schema.go, openpgp/types.go,
    openpgp/worker.go:
    - Add fallback to track unsupported keys discovered through
      gossip. LP: #1208290
    - Initialize current digests in KeyChange for defined behavior in
      change consumers.
  * cmd/hockeypuck-load/main.go, openpgp/recon.go:
    - Log public key digest when loading.
    - Removed key reversal to match latest conflux Zp byte ordering fix.
  * cmd/hockeypuck-load/main.go, hkp/requests.go, openpgp/add.go,
    openpgp/recon.go, openpgp/worker.go:
    - Fix off-by-one in drop, take flags of hockeypuck-load. Fix i386
      compile issue with max int.
    - Workaround some concurrency issues between adding keys, recon recovery,
      and incoming queries.
  * openpgp/add.go, openpgp/recon.go, openpgp/worker.go:
    - Fix goroutine leak from early exit while enumerating keys.
    - Multiplex peer recovery to goroutines aggregating recovery requests,
      one per peer.
    - Refactored HKP host:port derivation from recon.Recover into conflux.
    - go fmt.
  * openpgp/validate.go:
    - Add hockeypuck.openpgp.strict option to reject key material containing
      *anything* we can't parse. Useful for peering with SKS, as we can
      track recovered unsupported keys for future reloading. LP: #1208290
  * cmd/hockeypuck/main.go, cmd/sks-hash/main.go, hkp/requests.go,
    openpgp/add.go, openpgp/io.go, openpgp/recon.go,
    openpgp/util_test.go, openpgp/validate_test.go, openpgp/worker.go,
    openpgp/worker_test.go:
    - Pause reconciliation while loading keys. Prevents thrashing peers.
    - Separate worker channel for recovering keys from recon peers.
    - Fix unit test package reference.
  * openpgp/add.go, openpgp/db.go, openpgp/io.go, openpgp/io_test.go,
    openpgp/pubkey.go, openpgp/resolve.go, openpgp/resolve_test.go,
    openpgp/responses.go, openpgp/schema.go, openpgp/signature.go,
    openpgp/subkey.go, openpgp/types.go, openpgp/userattribute.go,
    openpgp/userid.go, openpgp/util_test.go, openpgp/validate.go,
    openpgp/validate_test.go, openpgp/worker.go, openpgp/worker_test.go:
    - Split pgp type wrappers into separate files.
    - Refactor & rethink validation. Require a valid self-signature in order
      to accept key material, but store expired, revoked material.
    - Select primary UID based on earliest non-expired with flag.
      LP: #1195901
    - Updated to use UserAttribute, V3 packet support and other recent
      enhancements to go.crypto. LP: #1075382, LP: #1044769
    - Separate SQL for creating and dropping constraints to support bulk
      loading. LP: #1208295
    - Define key material states to address spam and support other features.
      LP: #1210923, LP: #1074224
  * === added directory cmd/hockeypuck-import, cmd/hockeypuck-
    import/main.go, openpgp/add.go, openpgp/db.go, openpgp/loader.go,
    openpgp/schema.go, openpgp/worker.go:
    - Add bulk loading support without FK constraints. LP: #1208295.
  * cmd/hockeypuck-import/main.go, openpgp/add.go, openpgp/io.go,
    openpgp/loader.go, openpgp/resolve.go, openpgp/resolve_test.go,
    openpgp/schema.go, openpgp/signature.go,
    openpgp/testdata/252B8B37.dupsig.asc,
    openpgp/testdata/lp1195901_2.asc, openpgp/testdata/lp1195901.asc,
    openpgp/userattribute.go, openpgp/userid.go, openpgp/worker_test.go:
    - Fix rules for choosing a primary UID. LP: #1195901
    - Support bulk loading, refactor out common functionality. LP: #1208295
      Drop all constraints for bulk loading.
    - Don't leak keyring file descriptors in hockeypuck-import.
    - Add some test cases.
  * cmd/hockeypuck-import/main.go, openpgp/add.go, openpgp/db.go,
    openpgp/io.go, openpgp/loader.go, openpgp/pubkey.go,
    openpgp/resolve.go, openpgp/resolve_test.go, openpgp/schema.go,
    openpgp/types.go, openpgp/unsupp.go, openpgp/worker.go:
    - Bulk load without constraints, afterward delete duplicates and add
      constraints. LP: #1208295
    - Add unsupported packet record for storing packets that
      go.crypto won't parse but SKS includes in key hashing. LP: #1208290
  * cmd/hockeypuck-import/main.go, openpgp/db.go, openpgp/io.go,
    openpgp/loader.go, openpgp/pubkey.go, openpgp/resolve.go,
    openpgp/resolve_test.go, openpgp/schema.go, openpgp/signature.go,
    openpgp/subkey.go, openpgp/types.go, openpgp/unsupp.go,
    openpgp/userattribute.go, openpgp/userid.go:
    - Support optionally dropping and recreating indexes & constraints
      with hockeypuck-import.
      Silently ignore duplicate error when adding constraints.
      Corrected de-duplication of unique keys. LP: #1208295
    - Track record prior to unsupported, use to make unparseable
      content positionally unique. Added PacketRecord.Uuid() to support.
      Add unsupported packet parsing unit test case. LP: #1208290
    - Capture primary UserId and UserAttribute, revocation signatures
      during initial insert. LP: #1195901
    - Packet-type specific scoped digest calculation.
  * openpgp/resolve_test.go, openpgp/responses.go, openpgp/sort.go,
    openpgp/userattribute.go, openpgp/userid.go:
    - Add function to sort public key contents for display purposes,
      unit test case. LP: #1195901
    - Fixed uid/uat revocation signature logic, so that a newer
      positive certification overrides a revocation. Tracking the newest
      revocation & self-signatures.
    - Fix timestamp rendering in options=mr.
  * openpgp/add.go, openpgp/io.go, openpgp/loader.go, openpgp/pubkey.go,
    openpgp/resolve.go, openpgp/resolve_test.go, openpgp/subkey.go,
    openpgp/types.go, openpgp/types_test.go, openpgp/unsupp.go,
    openpgp/userattribute.go, openpgp/userid.go, openpgp/worker.go:
    - Parse first in blocks of opaque packets delimited by tag=6
      public key, then interpret.
    - Reject keyrings missing signatures on syntactic basis like SKS.
    - Flag invalid selfsigs, but do not remove them, for compatibility
      with SKS.
    - Store unsupported key material in openpgp_pubkey.unsupp column.
  * openpgp/io.go, openpgp/resolve_test.go, openpgp/schema.go:
    - Fix parsing unit tests wrt latest changes, address corner cases
      such as missing public key, empty keyring material.
    - Remove openpgp_unsupp table, constraints from schema.
  * openpgp/io.go, openpgp/io_test.go, openpgp/pubkey.go,
    openpgp/resolve.go, openpgp/resolve_test.go, openpgp/signature.go,
    openpgp/subkey.go, openpgp/testdata/0ff16c87.asc, openpgp/types.go,
    openpgp/types_test.go, openpgp/userattribute.go, openpgp/userid.go,
    openpgp/worker_test.go:
    - Move packet record parsing into each type's creator function.
    - Store content-duplicate packets as unsupported key material
      for SKS compatibility.
    - Validate function now removes packets without any signatures,
      emulate keyMerge.ml behavior.
  * cmd/hockeypuck-import/main.go, openpgp/add.go, openpgp/loader.go,
    openpgp/recon.go:
    - Loader and worker now require explicit transaction control.
    - hockeypuck-import supports # of keys per commit into openpgp.
      Prefix tree drop/build support.
  * cmd/hockeypuck-import/main.go, openpgp/loader.go:
    - Check for commit error, open new transaction on loader commit
      or rollback.
  * cmd/hockeypuck-import/main.go, openpgp/add.go, openpgp/loader.go,
    openpgp/worker.go:
    - Improve transaction management. Support v2/v3 16-byte key
      lookup.
  * cmd/hockeypuck-import/main.go, openpgp/io.go, openpgp/pubkey.go,
    openpgp/resolve_test.go,
    openpgp/testdata/0xd46b7c827be290fe4d1f9291b1ebc61a.asc,
    openpgp/worker_test.go:
    - Wait for prefix tree goroutine to complete before adding
      constraints during bulk load.
    - Do not remove packets missing self-signatures. SKS keeps them
      for recon hashing. Flagging them to remove from HKP output.
    - Add testcase for key missing uid signatures.
    - Add transaction Begin and Commit to worker insert test case.
  * openpgp/loader.go, util/strings.go:
    - Clean UTF-8 UID keyword string for PostgreSQL compatibility.
    - Remove non-printable control characters.
  * openpgp/io.go, openpgp/io_test.go, openpgp/pubkey.go:
    - Dump bad key causing panic to tempdir.
    - Added unit test with unsupported public key algorithm.
    - Revert to initUnsupported if parsing as V3 or V4 pubkey fails.
  * openpgp/recon.go:
    - Use diskv prefix-tree storage for recon.
  * openpgp/recon.go:
    - PrefixTree.HasElement has been removed from the conflux API.
  * cmd/hockeypuck/*.go, scripts/*:
    - Consolidate maintenance functions, utilities and service into
      a single binary with subcommands.
    - Reorg build scripts.
  * cmd/hockeypuck/db.go, cmd/hockeypuck/load.go,
    cmd/hockeypuck/main.go, cmd/hockeypuck/pbuild.go, openpgp/schema.go:
    - Use CREATE TABLE AS SELECT for de-duplication, much faster.
    - Consolidate database management functions into 'hockeypuck db'
      subcommand.
    - Concurrency options for pbuild, fix transaction management in
      loader.
  * cmd/hockeypuck/load.go, cmd/hockeypuck/pbuild.go, openpgp/recon.go,
    openpgp/schema.go:
    - Add --ignore-dups for ptree inserts in 'load' cmd.
    - Progress ticks for 'pbuild' cmd.
    - Using gkvlite conflux ptree backend, better performance at scale.
    - Added some missing drop constraint commands.
  * cmd/hockeypuck/main.go, cmd/hockeypuck/test.conf, openpgp/pubkey.go,
    openpgp/resolve.go, openpgp/types.go:
    - Add command-line option to enable cpu profiling.
    - Make signature verification optional. Loading is much faster
      without it.
    - Reconsidered state flag bit allocation. Lower 16 bits for positive
      or neutral status, upper 16 indicate negative/invalid conditions.
  * cmd/hockeypuck/run.go, debian/postinst, debian/postrm,
    debian/upstart, instroot/etc/hockeypuck/hockeypuck.conf:
    - Check for error creating SKS peer.
    - Updated default configuration, upstart, debian installation scripts.
  * debian/postinst:
    - Start postgresql if detected locally before creating role, db.
    - Fix prefix tree filename.
  * === added directory doc, Makefile, .bzrignore,
    debian/control, debian/install, debian/postrm:
    - Add html documentation, generated with nikola.
    - Cleanup directories on purge.
    - Add .bzrignore.

 -- Casey Marshall <cmars@cmarstech.com>  Mon, 30 Sep 2013 17:10:38 -0500

hockeypuck (1.0~a2~bzr267~precise) precise; urgency=low

  [ Casey Marshall ]
  * Opening 1.0~a2 development
  * Replace MongoDB backend with PostgreSQL.
  * Makefile:
    - Update binary name.
  * debian/install, debian/manpages, instroot/usr/share/hockeypuck-
    mgo/scripts/fix-keywords.js, instroot/usr/share/man/man1/hockeypuck-
    mgo.1 => instroot/usr/share/man/man1/hockeypuck.1, === removed
    directory instroot/usr/share/hockeypuck-mgo, === removed directory
    instroot/usr/share/hockeypuck-mgo/scripts:
    - Updating packaging.
  * debian/control, scripts/crossbuild.sh:
    - Update golang build dependency version (1.1).
    - Fix crossbuild script target binary.
  * config.go, debian/copyright, debian/postinst, debian/upstart,
    hkp/router.go, instroot/etc/hockeypuck/hockeypuck.conf,
    instroot/usr/share/man/man1/hockeypuck.1, log.go, openpgp/pks.go,
    openpgp/responses.go, README, router.go:
    - Update installation, summary doc.
    - Some manpage fixes.
    - Update debian copyright attribution for third-party Go packages.
    - Create postgres user and database in debian postinst.
    - Update upstart to trigger off postgresql, fix binary name.
    - Do not leak error messages on HTTP error status codes. Be terse.
    - Update example configuration to new TOML format.
    - Fix go-toml keys in some settings.
    - go fmt
  * openpgp/schema.go:
    - Better explanation of UID/UAT creation timestamp.
    - Reorder alter table statements to allow for easier copy/paste into
      psql.
  * openpgp/pks.go, openpgp/responses.go:
    - Fix compile errors.
  * debian/postinst:
    - Check for existing of postgresql before attempting to create
      role and database. Create role without superuser or role-creating
      privs.
  * cmd/hockeypuck/main.go, cmd/hockeypuck/test.conf, hkp/requests.go,
    openpgp/add.go, openpgp/recon.go, openpgp/worker.go:
    - Add SKS peer.
  * hkp/requests.go, openpgp/io.go, openpgp/pks.go, openpgp/recon.go,
    openpgp/worker.go:
    - Fix HashQuery request, create response chan.
    - Fix SKS recon peer to handle new/updated keys appropriately.
    - Do not error out on fetchKeys for invalid keys. Instead return
      ReadKeyResult and let the caller decide how to deal.

 -- Casey Marshall <casey.marshall@gmail.com>  Sat, 03 Aug 2013 10:15:11 -0500

hockeypuck (1.0~a1~bzr267~precise) precise; urgency=low

  [ Casey Marshall ]
  * Opening 1.0~a1 development
  * === added directory cmd/sks-hash, cmd/sks-hash/main.go,
    pgp_types.go:
    - Add SksDigest function, test utility. LP: #1176689
  * config.go, pgp_test.go, pgp_types.go, server_test.go:
    - SksDigest function passing basic unit test. LP: #1176689
    - Fix server unit tests, canned http.Request objects.
    - Removed unreachable returns in config.go.
  * mgo/worker.go, pgp_types.go:
    - Replace arbitrary cumulative key digest method with SKS
      method for recon compatibility. LP: #1176689
  * === added directory peer, peer/peer.go:
    - Add reconciliation peer. LP: #1044767
  * errors.go, hkp_types.go, mgo/worker.go, mgo/worker_test.go,
    server.go, worker.go:
    - Add op=hget. LP: #1044767
    - Remove unreachable panics, not needed for Go 1.1.
  * === added directory doc, === added directory doc/publish, === added
    directory doc/publish/static, doc/install.article,
    doc/publish/install.html, doc/publish/static/article.css,
    doc/publish/static/dir.css, doc/publish/static/dir.js,
    doc/publish/static/favicon.ico, doc/publish/static/print.css,
    doc/publish/static/slides.js, doc/publish/static/styles.css:
    - Add install doc, Present source and generated HTML.
      Published to http://cmars.github.io/hockeypuck/install.html
  * debian/control, mgo/worker.go, peer/peer.go:
    - hget fetch on recovery. Using LevelDB backend. LP: #1044767
    - Add libleveldb package dependency for levigo.
    - Add impossible return to worker for compiler's sake.
  * cmd/hockeypuck-mgo/main.go, debian/control, peer/peer.go:
    - Add SKS peering to main hockeypuck server process.
    - Fix peer configuration options.
    - Update packaging version.
  * peer/peer.go:
    - Updated wrt recent changes in the conflux/recon Config struct.
  * Makefile
    - Symbolic link hack to work around launchpad build env issues.
  * debian/control:
    - Add libleveldb-dev to source build package dependencies.
  * cmd/hockeypuck-mgo/main.go, hkp_types.go, mgo/worker.go,
    peer/peer.go, recon.go, responses.go, worker.go:
    - Refactored recon peer, key status information from loading keys.
      Insert & remove recon ptree digests on key insert/update.
  * hkp_types.go, pgp.go, server.go, worker.go:
    - Implement /pks/hashquery to support SKS recovery & catchup.
      LP: #1197618
    - Added sks-hashquery utility to determine protocol.
  * pgp_types.go, recon.go:
    - Recon recovery makes /pks/hashquery request instead of hget.
      LP: #1044767
  * cmd/hockeypuck-mgo/main.go, config.go, mgo/client.go, pks.go,
    server.go, templates.go, worker.go:
    - Replace ad-hoc flag-based config file with toml. LP: #1184392
    - Look for webroot in standard install location, Go package
      location if not specified.
  * cmd/hockeypuck-mgo/main.go, cmd/hockeypuck-mgo/test.conf, config.go,
    instroot/etc/hockeypuck/hockeypuck.conf, log.go, recon.go:
    - Better config integration with conflux.
    - Option to disable reconciliation.
    - Added test configuration example.
  * === added directory sql, pq/schema.go, pq/worker.go, === renamed
    directory pq => sql/pq, sql/openpgp.go, sql/pq/db.go,
    sql/pq/openpgp_schema.go, sql/pq/worker.no:
    - Re-engineered PostgreSQL schema.
    - Generic database/sql integration.
  * === added directory cmd/pqtest, cmd/pqtest/main.go,
    sql/pq/openpgp_schema.go:
    - Fix SQL errors in schema creation. Add pq driver test.
  * sql/pq/openpgp_queries.go:
    - Some queries.

  [ Evan Broder ]
  * Makefile, mgo/client.go, mgo/worker.go:
    - Add support for subkey fingerprint query.
    - Use a symlink instead of rsync to satisfy build-deps.

 -- Casey Marshall <casey.marshall@gmail.com>  Wed, 31 Jul 2013 00:38:10 -0500

hockeypuck (0.9~bzr267~precise) precise; urgency=low

  [ Casey Marshall ]
  * hkp_types.go, mgo/worker.go, responses.go, server.go,
    status_types.go, worker.go:
    - Added op=stats&options=json response to support spiders.
      LP: #1105592
  * mgo/worker.go, pgp.go, worker.go:
    - Split UID keywords into letter/digit tokens for search.
      LP: #1108416
    - Using $all on search terms in mongo query.
  * scripts/fix-keywords.js:
    - Add script to repair uid keywords in existing Hockeypuck.
  * pgp_types.go, responses.go:
    - Display uat:::: placeholder in machine readable output.
      LP: #1104703
    - Removed debug print statement.
    - Uppercased fingerprint in machine readable output.
  * cmd/hockeypuck-mgo/main.go, mgo/client.go, mgo/keystats.go,
    mgo/pks.go, mgo/worker.go, pgp.go, pgp_types.go, responses.go,
    strings.go:
    - Several MongoDB improvements:
      - Leverage reversed fingerprint for long, short keyid lookup
        with regex indexed query, removed indexed on these.
        LP: #1128565
      - Replace map-reduce generated stats with time-bucket
        increments on load. LP: #1128611
    - Remove invalid UTF-8 characters from uid strings.
    - Reversed issuer key ID in signature for faster lookups
      (anchored regex for mongo, prefixed LIKE for RDBMS).
  * instroot/var/lib/hockeypuck/www/templates/pks/index.tmpl,
    mgo/keystats.go, mgo/worker.go, pgp.go, pgp_types.go, responses.go:
    - Require valid UID self-sign to load key material. LP: #1128561
    - Send proper key var to stats channel on insert/update.
    - Get UID of signature keyid in LookupKey(s), display in vindex.
      LP: #1120869
    - Aggregate loading statistics, bulk upsert increments to
      reduce mongodb load. LP: #1128611
  * mgo/worker.go, pgp.go, pgp_test.go, pgp_types.go, responses.go,
    strings.go:
    - Link all supported hash algorithms into runtime.
    - Recover from panic due to missing hash algorithm in
      key material verification, return as error.
    - Verify subkey signatures. LP: #1128561
    - Add unit test to catch invalid UID with missing self-sig
      LP: #1128561
    - Remove unused goroutine from checkValidSignatures.
  * mgo/worker.go, pgp.go, pgp_test.go:
    - Verify user attribute packets too. Some unsigned images
      cannot be unseen. LP: #1128561
  * mgo/worker.go, strings.go, strings_test.go:
    - Simplify keyword search, balance between MongoDB performance
      and search term flexibility. LP: #1108416
  * instroot/usr/share/hockeypuck-mgo/scripts/fix-keywords.js:
    - Update fix keyword script to use above simplified approach.
  * mgo/worker.go:
    - Escape regular expression characters from search terms.
  * cmd/hockeypuck-load/main.go, cmd/hockeypuck-mgo/main.go, config.go,
    log.go, mgo/client.go, mgo/keystats.go, mgo/pks.go, mgo/worker.go,
    pks.go:
    - Using standard logger, reopen log on SIGHUP/SIGUSR1/SIGUSR2.
      LP: #1121700
  * merge.go, mgo/worker.go, pgp.go, pgp_types.go:
    - Fix goroutine leaks in traverse, reading keys.
  * debian/hockeypuck.logrotate:
    - Add logrotate configuration. LP: #1121700
  * debian/control:
    - Add dependencies recommended for a ready-to-run server.
  * mgo/worker.go:
    - Update with reversed fingerprint.
  * mgo/client.go, mgo/worker.go:
    - Fix typo in modified stats aggregation.
      Make stats timestamp index unique.
  * hkp_types.go, instroot/var/lib/hockeypuck/www/templates/header.tmpl,
    mgo/client.go, mgo/pks.go, mgo/worker.go, pks.go, responses.go,
    server.go, status_types.go, templates.go, worker.go,
    instroot/var/lib/hockeypuck/www/templates/pks/stats.tmpl:
    - Change op=status to op=stats. Make distinction between
      "status" and "stats" elsewhere in the codebase while we're at it.
  * responses.go, server.go:
    - Default op=stats HTTP port to 11371, improve Host: parsing.
    - Respond with JSON for mr option if op=stats.
  * debian/copyright:
    - Proper Debian license attribution of all Go library dependencies
      redistributed in source package.
  * pgp.go:
    - Fixed deadlock in ReadValidKeys, defer draining source channels
      in its goroutine.
  * scripts/crossbuild.sh:
    - Add build number to cross-compiled tarballs, remove only binaries
      on subsequent platforms.

 -- Casey Marshall <casey.marshall@gmail.com>  Wed, 20 Mar 2013 22:54:03 -0500

hockeypuck (0.8.1~bzr267~precise) precise; urgency=low

  [ Casey Marshall ]
  * mgo/worker.go, mgo/worker_test.go, pgp.go, pgp_types.go,
    pq/worker.go, responses.go:
    - Updates wrt go.crypto branch packet.Read.
    - Fixed an issue where valid public keys preceding an
      invalid public key were not send to the channel.
      LP: #1090980
  * pgp.go, pgp_types.go:
    - Updated unknown/unsupported packet parsing wrt
      changes in go.crypto merge.

 -- Casey Marshall <casey.marshall@gmail.com>  Tue, 22 Jan 2013 21:10:03 -0600

hockeypuck (0.8~bzr267~precise) precise; urgency=low

  [ Casey Marshall ]
  * Opening 0.8 milestone.
  * cmd/lspgp/main.go, cmd/pktdump/main.go, mgo/worker.go,
    mgo/worker_test.go, pgp.go, pgp_types.go, pq/worker.go,
    responses.go:
    - Switch go.crypto from my fork to proper trunk source.
  * instroot/var/lib/hockeypuck/www/fonts/Droid_Sans =>
    instroot-extra/var/lib/hockeypuck/www/fonts/Droid_Sans
    scripts/crossbuild.sh:
    - Move droid sans font out of debian instroot, used only
      in cross-compile tar build.

  [ Dustin Kirkland ]
  * debian/manpages, debian/install, debian/rules,
    instroot/etc/init/hockeypuck-mgo.conf => debian/upstart,
    removed directory instroot/etc/init:
    - A handful of packaging recommendations

 -- Casey Marshall <casey.marshall@gmail.com>  Tue, 22 Jan 2013 11:00:00 -0600

hockeypuck (0.7~bzr267~precise) precise; urgency=low

  [ Casey Marshall ]
  * Opening 0.7 milestone.
  * cli/cli.go, cmd/hockeypuck-mgo/main.go, mgo/pks.go, mgo/worker.go,
    pks.go, worker.go:
    - Add support for PKS forwarding. LP: #1075379
  * cli/cli.go, cmd/hockeypuck-mgo/main.go, mgo/worker.go, pks.go,
    worker.go:
    - Consolidate PKS configuration from switches.
    - Consolidate worker process (goroutine) management.
  * cli/cli.go, cmd/hockeypuck-mgo/main.go, mgo/pks.go, mgo/worker.go,
    pks.go, === removed directory cli, server.go, templates.go,
    worker.go:
  * cli/cli.go, cmd/hockeypuck-mgo/main.go, config.go, log.go,
    mgo/client.go, mgo/pks.go, mgo/worker.go, pks.go, === removed
    directory cli, server.go, templates.go, worker.go:
    - Move command line flags to associated components,
      split out config file parsing.
    - Pull up common mgo client connection, reuse in worker & pks sync.
    - Fix net/smtp usage in PKS sync, added backoff delay on SMTP errors.
      LP: #1075379
  * etc/hockeypuck/hockeypuck.conf, mgo/worker.go, pgp_types.go, pks.go:
    - Clean up commented out config example settings.
    - Store cumulative digest of key's packets, only update when changed.
      LP: #1083061
    - Only use *PksTo flag if set. Only log pks poll sleep time if there was a
      retry on SMTP error.
  * mgo/client.go:
    - Simplify ensuring indexes. Added keys.mtime.
  * cmd/hockeypuck-mgo/main.go, debian/postinst, version.go:
    - Add -version flag, setting version file from changelog in postinst.
  * hkp_types.go, mgo/client.go, mgo/pks.go, mgo/worker.go,
    responses.go, server.go, templates.go, worker.go,
    www/templates/layout.tmpl, www/templates/pks/index.tmpl,
    status_types.go, www/templates/pks/status.tmpl:
    - Add op=status page. LP: #1075391
    - Cache last PKS sync status for op=status response.
    - Expose Hostname:Port in Lookup for op=status.
    - MongoDB: Ensure unique index on pksStat.addr.
    - Fixed template context passthru issues.
  * www/templates/header.tmpl:
    - Add link to PKS status page. LP: #1075391
  * mgo/keystats.go:
    - Add map-reduce to calculate hourly and daily totals of
      key creation and modification. LP: #1075391
  * cmd/hockeypuck-mgo/main.go, mgo/client.go, mgo/keystats.go,
    mgo/worker.go, status_types.go, www/templates/pks/status.tmpl:
    - Integrate key stats into op=status page, MR, query fixes.
      LP: #1075391
  * === added directory instroot, etc., scripts/crossbuild.sh:
    - Relocate static system installed files to instroot.
    - Added cross-compilation script. LP: #1086192
  * scripts/crossbuild.sh:
    - Add dist tarball creation.
  * debian/control, debian/install, debian/links:
    - Fix lintian warnings. Linking to fonts-droid for Ubuntu package.
  * instroot/usr/share/man/man1/hockeypuck-load.1:
    - Documented -mail-add=true option.
  * scripts/crossbuild.sh:
    - Add version to dist tarballs.

 -- Casey Marshall <casey.marshall@gmail.com>  Thu, 13 Dec 2012 21:39:31 -0600

hockeypuck (0.6~bzr267~precise) precise; urgency=low

  [ Casey Marshall ]
  * Opening 0.6 milestone.
  * mgo/worker.go:
    - Fix keyword query iteration. Need to keep allocating new PubKeys,
      was overwriting the same one in the iter loop.
      LP: #1073786
  * cmd/hockeypuck-load/main.go, pgp_types.go, responses.go,
    www/templates/pks/index.tmpl:
    - Display user attribute image subpacket in index templates. LP: #1044773
  * responses.go, www/templates/pks/index.tmpl:
    - Display QR code of public key fingerprint. LP: #1074552
  * www/css/hkp.css, www/templates/header.tmpl:
    - Make logo heading a link.
  * debian/mkdists, debian/rules, Makefile:
    - Remove hockeypuck-pq from binary packages, its not ready for that.
    - Add helper script for slinging multi-distro source packages.
  * cmd/hockeypuck-load/main.go:
    - Add hockeypuck -mail-add option for receiving PKS inbound keys.
      LP: #1075379
  * debian/rules, Makefile:
    - Use the binary targets to get dependencies, use go install
      to build them into local gopath/bin. Simplifies Makefile.
  * mgo/worker.go, pq/worker.go, responses.go, server.go, templates.go,
    worker.go, www/templates/header.tmpl:
    - Create form to add pasted key armor. LP: #1076841
    - /pks/add produces an HTML page confirming added key fingerprints.
    - Clean up ws, cruft.
  * mgo/worker.go, pgp_types.go:
    - Add Ctime & Mtime for status page. LP: #1075391
  * === added directory etc/hockeypuck, cli/cli.go, cmd/hockeypuck-
    mgo/main.go, debian/rules, etc/hockeypuck/hockeypuck.conf,
    etc/init/hockeypuck-mgo.conf:
    - Parse configuration file on startup, sets default values for
      flags. Added to package install. LP: #1040384

 -- Casey Marshall <casey.marshall@gmail.com>  Thu, 15 Nov 2012 22:56:28 -0600

hockeypuck (0.5~bzr267~precise) precise; urgency=low

  [ Casey Marshall ]
  * cmd/hockeypuck/main.go, debian/control, errors.go, mgo/worker.go,
    mgo/worker_test.go, pq/worker.go, pq/worker_test.go, === removed
    directory pq, types.go,
    mgo/merge.go, mgo/rw.go, mgo/types.go:
    - Significant progress on mongo worker.
    - Removed postgres worker.
    - op=index, op=vindex support.
    - Split packages into smaller source files.
  * cmd/hockeypuck/main.go, mgo/worker.go:
    - Add -load option to hockeypuck main.
  * cmd/hockeypuck/main.go, mgo/rw.go, mgo/worker.go:
    - Add some simple logging. LP: #1040376
    - Skip unsupported public key and signature packets. This allows loading
      subsequent supported keys from the packet stream.
    - Skip signatures with nil IssuerKeyId (wat). LP: #1044772
  * debian/control, debian/rules, Makefile:
  * === added directory man, === added directory man/man1,
    debian/control, debian/rules, Makefile, man/man1/hockeypuck.1:
    - Add manpage. Trying to fix recommends in control file.
    - Makefile now cleans the binary before making source package, to
      make sure the PPA builder recompiles it.
    - Add Makefile srcclean target.
  * hkp_types.go, merge.go, mgo/merge.go, mgo/rw.go, mgo/types.go,
    mgo/worker.go, mgo/worker_test.go, pgp.go, pgp_types.go, types.go:
    - Refactoring: pull non-Mongo-specific code up to top-level hockeypuck
      package.
  * mgo/worker.go:
    - Minimum viable machine readable search output.
  * cmd/hockeypuck/main.go, mgo/worker.go, mgo/worker_test.go, pgp.go,
    pgp_types.go, responses.go, worker.go:
    - Refactor common worker logic and responses out of mongo worker.
  * === added directory cmd/hockeypuck-load, cmd/hockeypuck-
    load/main.go, cmd/hockeypuck/main.go, errors.go, Makefile, pgp.go,
    pgp_types.go, worker.go:
    - Replace inline loader option with separate loader that does hkp adds.
    - Make number of workers configurable, default to number of cpus.
    - Worker.Start use generic chan interface{} for the stop channel,
      now creates and returns it.
    - Add some doc comments.
  * === added directory cmd/hockeypuck-mgo, cmd/hockeypuck/main.go,
    cmd/hockeypuck-mgo/main.go, debian/rules, Makefile,
    man/man1/hockeypuck.1, man/man1/hockeypuck-mgo.1, mgo/worker.go, ===
    removed directory cmd/hockeypuck:
    - Rename hockeypuck to hockeypuck-mgo.
    - Add mongo indexes on short and key IDs.
  * === added directory cmd/hockeypuck-pq, === added directory pq,
    cmd/hockeypuck-pq/main.go, pq/worker.go:
    - Add postgres worker, hockeypuck command variant.
  * === added directory www, === added directory www/css, === added
    directory www/templates, === added directory www/templates/index,
    === added directory www/templates/pks, cmd/hockeypuck-mgo/main.go,
    debian/rules, errors.go, responses.go, server.go, templates.go,
    www/css/reset.css, www/templates/footer.tmpl,
    www/templates/header.tmpl, www/templates/head.tmpl,
    www/templates/index/search_form.tmpl, www/templates/layout.tmpl,
    www/templates/pks/index.tmpl:
    - Add HTML UI, landing page, search form. Using go's html/template
      package. Add toucan css reset.
  * === added directory cli, cli/cli.go, cmd/hockeypuck-mgo/main.go,
    cmd/hockeypuck-pq/main.go, Makefile, pq/worker.go:
    - Fixed several bugs in pq worker sql, logic in creating indexes.
    - Updated Makefile to use static pattern rule, slurp in pq deps.
    - Refactor common command-line flags to cli/cli.go.
  * debian/control, debian/postinst, debian/postrm, etc/init/hockeypuck-
    mgo.conf:
    - Add upstart config, postinst to set up hockeypuck user, log dirs.

 -- Casey Marshall <casey.marshall@gmail.com>  Wed, 31 Oct 2012 00:10:27 -0500

hockeypuck (0.1~alpha1~bzr267~precise) precise; urgency=low

  [ Casey Marshall ]
  * === added directory debian, cmd/hockeypuck/main.go,
    server.go, server_test.go, types.go:
    - Opening 0.1~alpha development, create debian/changelog.
    - Added comments to server.
  * === added directory pq, pq/cr_database.sql, pq/dr_database.sql,
    pq/worker.go:
    - Add a first cut at a database schema, random uuid generation.
    - Started pq-backed worker.
  * pq/cr_database.sql, pq/worker.go:
    - Commented the database schema & outlined plan for PqWorker.AddKey.
  * cmd/lspgp/main.go, pq/cr_database.sql, pq/dr_database.sql,
    pq/worker.go:
    - Add AGPL license to these files.
    - Removed redundant long_id and short_id from pub_key.
  * pgp.go:
    - Added public key merge functions we'll need for keyserver updates.
  * pq/cr_database.sql, pq/worker.go, pq/worker_test.go:
    - Add simple db connection test, fixed a few sql and query errors.
  * errors.go, pgp.go, pq/worker.go, pq/worker_test.go:
    - Several postgres database errors fixed.
    - Using flags to configure postgres test database connection.
  * errors.go, pgp.go, pq/cr_database.sql, pq/dr_database.sql,
    pq/worker.go, pq/worker_test.go:
    - Removed key_log table, storing keyrings in binary form in pub_key.
    - Updated unit test to normalize armored keyrings to eliminate
      variations in armor from test conditions.
    - Check for short key ID collisions.
  * cmd/hockeypuck/main.go, pq/worker.go:
    - Main hockeypuck executable now starts a postgres-backed server.
    - Added flag parsing.
    - Hey, it kind of works now.
  * === added directory debian/source, debian/compat, debian/control,
    debian/copyright, debian/rules, debian/source/format, Makefile:
    - Add debian packaging. LP: #1040379
  * debian/rules, Makefile:
    - Place binary dependencies in debian source tarball for lp builders.
  * === added directory cmd/pktdump, cmd/pktdump/main.go,
    debian/control:
    - Add packet dump utility to help with diagnostics and research
      LP: #1040378
    - Eliminate scm tools from debian build deps.
  * === added directory mgo, Makefile, mgo/worker.go,
    mgo/worker_test.go:
    - Add mongodb worker backend.
  * mgo/worker.go, mgo/worker_test.go, pgp.go:
    - Implement lookup, key merge.
    - Improved mongo document model.
    - Add fingerprint unique index.

 -- Casey Marshall <casey.marshall@gmail.com>  Thu, 30 Aug 2012 23:04:38 -0500<|MERGE_RESOLUTION|>--- conflicted
+++ resolved
@@ -1,11 +1,10 @@
-<<<<<<< HEAD
 hockeypuck (1.1~a1) UNRELEASED; urgency=medium
 
   * Opening 1.1~a1
 
  -- Casey Marshall <cmars@cmarstech.com>  Sat, 31 May 2014 19:31:35 -0500
-=======
-hockeypuck (1.0.1~a2) UNRELEASED; urgency=medium
+
+hockeypuck (1.0.1~a2) trusty; urgency=medium
 
   * precise total key count.
   * fix sysvinit stop command.
@@ -18,7 +17,6 @@
   * sysvinit and upstart fixes.
 
  -- Casey Marshall <cmars@cmarstech.com>  Sat, 31 May 2014 18:23:25 -0500
->>>>>>> 8e0dfc67
 
 hockeypuck (1.0) trusty; urgency=medium
 
