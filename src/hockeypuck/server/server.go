package server

import (
	"crypto/tls"
	"io"
	"net"
	"net/http"
	"os"
	"sort"
	"strings"
	"time"

	"github.com/carbocation/interpose"
	"github.com/julienschmidt/httprouter"
	"github.com/pkg/errors"
	"gopkg.in/tomb.v2"

	"hockeypuck/hkp"
	"hockeypuck/hkp/sks"
	"hockeypuck/hkp/storage"
	log "hockeypuck/logrus"
	"hockeypuck/metrics"
	"hockeypuck/openpgp"
	"hockeypuck/pghkp"
)

type Server struct {
	settings        *Settings
	st              storage.Storage
	middle          *interpose.Middleware
	r               *httprouter.Router
	sksPeer         *sks.Peer
	logWriter       io.WriteCloser
	metricsListener *metrics.Metrics

	t                 tomb.Tomb
	hkpAddr, hkpsAddr string
}

type statusCodeResponseWriter struct {
	http.ResponseWriter
	statusCode int
}

func NewStatusCodeResponseWriter(w http.ResponseWriter) *statusCodeResponseWriter {
	// WriteHeader is not called if our response implicitly
	// returns 200 OK, so we default to that status code.
	return &statusCodeResponseWriter{w, http.StatusOK}
}

func (scrw *statusCodeResponseWriter) WriteHeader(code int) {
	scrw.statusCode = code
	scrw.ResponseWriter.WriteHeader(code)
}

func KeyReaderOptions(settings *Settings) []openpgp.KeyReaderOption {
	var opts []openpgp.KeyReaderOption
	if settings.OpenPGP.MaxKeyLength > 0 {
		opts = append(opts, openpgp.MaxKeyLen(settings.OpenPGP.MaxKeyLength))
	}
	if settings.OpenPGP.MaxPacketLength > 0 {
		opts = append(opts, openpgp.MaxPacketLen(settings.OpenPGP.MaxPacketLength))
	}
	if len(settings.OpenPGP.Blacklist) > 0 {
		opts = append(opts, openpgp.Blacklist(settings.OpenPGP.Blacklist))
	}
	return opts
}

func NewServer(settings *Settings) (*Server, error) {
	if settings == nil {
		defaults := DefaultSettings()
		settings = &defaults
	}
	s := &Server{
		settings: settings,
		r:        httprouter.New(),
	}

	var err error
	s.st, err = DialStorage(settings)
	if err != nil {
		return nil, err
	}

	s.middle = interpose.New()
	s.middle.Use(func(next http.Handler) http.Handler {
		return http.HandlerFunc(func(rw http.ResponseWriter, req *http.Request) {
			start := time.Now()
			scrw := NewStatusCodeResponseWriter(rw)
			next.ServeHTTP(scrw, req)
			duration := time.Since(start)
			fields := log.Fields{
				req.Method:    req.URL.String(),
				"duration":    duration.String(),
				"from":        req.RemoteAddr,
				"host":        req.Host,
				"status-code": scrw.statusCode,
				"user-agent":  req.UserAgent(),
			}
			proxyHeaders := []string{
				"x-forwarded-for",
				"x-forwarded-host",
				"x-forwarded-server",
			}
			for _, ph := range proxyHeaders {
				if v := req.Header.Get(ph); v != "" {
					fields[ph] = v
				}
			}
			log.WithFields(fields).Info()
			recordHTTPRequestDuration(req.Method, scrw.statusCode, duration)
		})
	})
	s.middle.UseHandler(s.r)

	keyReaderOptions := KeyReaderOptions(settings)
	s.sksPeer, err = sks.NewPeer(s.st, settings.Conflux.Recon.LevelDB.Path, &settings.Conflux.Recon.Settings, keyReaderOptions)
	if err != nil {
		return nil, errors.WithStack(err)
	}

	s.metricsListener = metrics.NewMetrics(settings.Metrics)

	options := []hkp.HandlerOption{
		hkp.StatsFunc(s.stats),
		hkp.SelfSignedOnly(settings.HKP.Queries.SelfSignedOnly),
		hkp.FingerprintOnly(settings.HKP.Queries.FingerprintOnly),
		hkp.KeyReaderOptions(keyReaderOptions),
	}
	if settings.IndexTemplate != "" {
		options = append(options, hkp.IndexTemplate(settings.IndexTemplate))
	}
	if settings.VIndexTemplate != "" {
		options = append(options, hkp.VIndexTemplate(settings.VIndexTemplate))
	}
	if settings.StatsTemplate != "" {
		options = append(options, hkp.StatsTemplate(settings.StatsTemplate))
	}
	h, err := hkp.NewHandler(s.st, options...)
	if err != nil {
		return nil, errors.WithStack(err)
	}
	h.Register(s.r)

	if settings.Webroot != "" {
		err := s.registerWebroot(settings.Webroot)
		if err != nil {
			return nil, errors.WithStack(err)
		}
	}

	registerMetrics()
	s.st.Subscribe(metricsStorageNotifier)

	return s, nil
}

func DialStorage(settings *Settings) (storage.Storage, error) {
	switch settings.OpenPGP.DB.Driver {
	case "postgres-jsonb":
		return pghkp.Dial(settings.OpenPGP.DB.DSN, KeyReaderOptions(settings))
	}
	return nil, errors.Errorf("storage driver %q not supported", settings.OpenPGP.DB.Driver)
}

type stats struct {
<<<<<<< HEAD
	Now         string           `json:"now"`
	Version     string           `json:"version"`
	Hostname    string           `json:"hostname"`
	Nodename    string           `json:"nodename"`
	Contact     string           `json:"server_contact"`
	HTTPAddr    string           `json:"httpAddr"`
	QueryConfig statsQueryConfig `json:"queryConfig"`
	ReconAddr   string           `json:"reconAddr"`
	Software    string           `json:"software"`
	Peers       []statsPeer      `json:"peers"`
=======
	Now           string           `json:"now"`
	Version       string           `json:"version"`
	Hostname      string           `json:"hostname"`
	Nodename      string           `json:"nodename"`
	Contact       string           `json:"contact"`
	HTTPAddr      string           `json:"httpAddr"`
	QueryConfig   statsQueryConfig `json:"queryConfig"`
	ReconAddr     string           `json:"reconAddr"`
	Software      string           `json:"software"`
	Peers         []statsPeer      `json:"peers"`
	NumKeys       int              `json:"numkeys,omitempty"`
	ServerContact string           `json:"server_contact,omitempty"`
>>>>>>> c3cc6d67

	Total  int                   `json:"numkeys"`
	Hourly []loadStat
	Daily  []loadStat
}

type statsQueryConfig struct {
	SelfSignedOnly  bool `json:"selfSignedOnly"`
	FingerprintOnly bool `json:"keywordSearchDisabled"`
}

type loadStat struct {
	*sks.LoadStat
	Time time.Time
}

type loadStats []loadStat

func (s loadStats) Len() int           { return len(s) }
func (s loadStats) Swap(i, j int)      { s[i], s[j] = s[j], s[i] }
func (s loadStats) Less(i, j int) bool { return s[i].Time.Before(s[j].Time) }

type statsPeer struct {
	Name      string
	HTTPAddr  string `json:"httpAddr"`
	ReconAddr string `json:"reconAddr"`
}

type statsPeers []statsPeer

func (s statsPeers) Len() int           { return len(s) }
func (s statsPeers) Swap(i, j int)      { s[i], s[j] = s[j], s[i] }
func (s statsPeers) Less(i, j int) bool { return s[i].Name < s[j].Name }

func (s *Server) stats() (interface{}, error) {
	sksStats := s.sksPeer.Stats()

	result := &stats{
		Now:      time.Now().UTC().Format(time.RFC3339),
		Version:  s.settings.Version,
		Contact:  s.settings.Contact,
		HTTPAddr: s.settings.HKP.Bind,
		QueryConfig: statsQueryConfig{
			SelfSignedOnly:  s.settings.HKP.Queries.SelfSignedOnly,
			FingerprintOnly: s.settings.HKP.Queries.FingerprintOnly,
		},
		ReconAddr: s.settings.Conflux.Recon.Settings.ReconAddr,
		Software:  s.settings.Software,

		Total: sksStats.Total,
	}

	if s.settings.SksCompat {
		_t, _ := time.Parse(time.RFC3339, result.Now)
		result.HTTPAddr = strings.Split(s.settings.HKP.Bind, ":")[1]
		result.Now = _t.Format("2006-01-02 15:04:05 MST")
		result.NumKeys = sksStats.Total
		result.ReconAddr = strings.Split(s.settings.Conflux.Recon.Settings.ReconAddr, ":")[1]
		result.ServerContact = s.settings.Contact
	}

	nodename, err := os.Hostname()
	if err != nil {
		log.Warningf("cannot determine local hostname: %v", err)
	} else {
		result.Nodename = nodename
	}

	if s.settings.Hostname != "" {
		result.Hostname = s.settings.Hostname
	} else if nodename != "" {
		result.Hostname = nodename
	}

	for k, v := range sksStats.Hourly {
		result.Hourly = append(result.Hourly, loadStat{LoadStat: v, Time: k})
	}
	sort.Sort(loadStats(result.Hourly))
	for k, v := range sksStats.Daily {
		result.Daily = append(result.Daily, loadStat{LoadStat: v, Time: k})
	}
	sort.Sort(loadStats(result.Daily))
	for k, v := range s.settings.Conflux.Recon.Settings.Partners {
		if s.settings.SksCompat {
			result.Peers = append(result.Peers, statsPeer{
				Name:      k,
				HTTPAddr:  v.HTTPAddr,
				ReconAddr: strings.ReplaceAll(v.ReconAddr, ":", " "),
			})
		} else {
			result.Peers = append(result.Peers, statsPeer{
				Name:      k,
				HTTPAddr:  v.HTTPAddr,
				ReconAddr: v.ReconAddr,
			})
		}
	}
	sort.Sort(statsPeers(result.Peers))
	return result, nil
}

func (s *Server) registerWebroot(webroot string) error {
	fileServer := http.FileServer(http.Dir(webroot))
	d, err := os.Open(webroot)
	if os.IsNotExist(err) {
		log.Errorf("webroot %q not found", webroot)
		// non-fatal error
		return nil
	} else if err != nil {
		return errors.WithStack(err)
	}
	defer d.Close()
	files, err := d.Readdir(0)
	if err != nil {
		return errors.WithStack(err)
	}

	s.r.GET("/", func(w http.ResponseWriter, req *http.Request, ps httprouter.Params) {
		fileServer.ServeHTTP(w, req)
	})
	// httprouter needs explicit paths, so we need to set up a route for each
	// path. This will panic if there are any paths that conflict with
	// previously registered routes.
	for _, fi := range files {
		name := fi.Name()
		if !fi.IsDir() {
			s.r.GET("/"+name, func(w http.ResponseWriter, req *http.Request, ps httprouter.Params) {
				req.URL.Path = "/" + name
				fileServer.ServeHTTP(w, req)
			})
		} else {
			s.r.GET("/"+name+"/*filepath", func(w http.ResponseWriter, req *http.Request, ps httprouter.Params) {
				req.URL.Path = "/" + name + ps.ByName("filepath")
				fileServer.ServeHTTP(w, req)
			})
		}
	}
	return nil
}

func (s *Server) Start() error {
	s.openLog()

	s.t.Go(s.listenAndServeHKP)
	if s.settings.HKPS != nil {
		s.t.Go(s.listenAndServeHKPS)
	}

	if s.sksPeer != nil {
		s.sksPeer.Start()
	}

	if s.metricsListener != nil {
		s.metricsListener.Start()
	}

	return nil
}

type nopCloser struct {
	io.Writer
}

func (nopCloser) Close() error { return nil }

func (s *Server) openLog() {
	defer func() {
		level, err := log.ParseLevel(strings.ToLower(s.settings.LogLevel))
		if err != nil {
			log.Warningf("invalid LogLevel=%q: %v", s.settings.LogLevel, err)
			return
		}
		log.SetLevel(level)
	}()

	s.logWriter = nopCloser{os.Stderr}
	if s.settings.LogFile != "" {
		f, err := os.OpenFile(s.settings.LogFile, os.O_WRONLY|os.O_APPEND|os.O_CREATE, 0644)
		if err != nil {
			log.Errorf("failed to open LogFile=%q: %v", s.settings.LogFile, err)
		}
		s.logWriter = f
	}
	log.SetOutput(s.logWriter)
	log.Debug("log opened")
}

func (s *Server) closeLog() {
	log.SetOutput(os.Stderr)
	s.logWriter.Close()
}

func (s *Server) LogRotate() {
	w := s.logWriter
	s.openLog()
	w.Close()
}

func (s *Server) Wait() error {
	return s.t.Wait()
}

func (s *Server) Stop() {
	defer s.closeLog()

	if s.sksPeer != nil {
		s.sksPeer.Stop()
	}
	if s.metricsListener != nil {
		s.metricsListener.Stop()
	}
	s.t.Kill(nil)
	s.t.Wait()
}

// tcpKeepAliveListener sets TCP keep-alive timeouts on accepted
// connections. It's used by listenAndServe and listenAndServeTLS so
// dead TCP connections (e.g. closing laptop mid-download) eventually
// go away.
type tcpKeepAliveListener struct {
	*net.TCPListener
}

// Accept implements net.Listener.
func (ln tcpKeepAliveListener) Accept() (net.Conn, error) {
	tc, err := ln.AcceptTCP()
	if err != nil {
		return nil, errors.WithStack(err)
	}
	tc.SetKeepAlive(true)
	tc.SetKeepAlivePeriod(3 * time.Minute)
	return tc, nil
}

var newListener = (*Server).newListener

func (s *Server) newListener(addr string) (net.Listener, error) {
	ln, err := net.Listen("tcp", addr)
	if err != nil {
		return nil, errors.WithStack(err)
	}

	s.t.Go(func() error {
		<-s.t.Dying()
		return ln.Close()
	})
	return tcpKeepAliveListener{ln.(*net.TCPListener)}, nil
}

func (s *Server) listenAndServeHKP() error {
	ln, err := newListener(s, s.settings.HKP.Bind)
	if err != nil {
		return errors.WithStack(err)
	}
	s.hkpAddr = ln.Addr().String()
	return http.Serve(ln, s.middle)
}

func (s *Server) listenAndServeHKPS() error {
	config := &tls.Config{
		NextProtos: []string{"http/1.1"},
	}
	var err error
	config.Certificates = make([]tls.Certificate, 1)
	config.Certificates[0], err = tls.LoadX509KeyPair(s.settings.HKPS.Cert, s.settings.HKPS.Key)
	if err != nil {
		return errors.Wrapf(err, "failed to load HKPS certificate=%q key=%q", s.settings.HKPS.Cert, s.settings.HKPS.Key)
	}

	ln, err := newListener(s, s.settings.HKP.Bind)
	if err != nil {
		return errors.WithStack(err)
	}
	s.hkpsAddr = ln.Addr().String()
	ln = tls.NewListener(ln, config)
	return http.Serve(ln, s.middle)
}<|MERGE_RESOLUTION|>--- conflicted
+++ resolved
@@ -165,7 +165,6 @@
 }
 
 type stats struct {
-<<<<<<< HEAD
 	Now         string           `json:"now"`
 	Version     string           `json:"version"`
 	Hostname    string           `json:"hostname"`
@@ -176,20 +175,6 @@
 	ReconAddr   string           `json:"reconAddr"`
 	Software    string           `json:"software"`
 	Peers       []statsPeer      `json:"peers"`
-=======
-	Now           string           `json:"now"`
-	Version       string           `json:"version"`
-	Hostname      string           `json:"hostname"`
-	Nodename      string           `json:"nodename"`
-	Contact       string           `json:"contact"`
-	HTTPAddr      string           `json:"httpAddr"`
-	QueryConfig   statsQueryConfig `json:"queryConfig"`
-	ReconAddr     string           `json:"reconAddr"`
-	Software      string           `json:"software"`
-	Peers         []statsPeer      `json:"peers"`
-	NumKeys       int              `json:"numkeys,omitempty"`
-	ServerContact string           `json:"server_contact,omitempty"`
->>>>>>> c3cc6d67
 
 	Total  int                   `json:"numkeys"`
 	Hourly []loadStat
@@ -246,9 +231,7 @@
 		_t, _ := time.Parse(time.RFC3339, result.Now)
 		result.HTTPAddr = strings.Split(s.settings.HKP.Bind, ":")[1]
 		result.Now = _t.Format("2006-01-02 15:04:05 MST")
-		result.NumKeys = sksStats.Total
 		result.ReconAddr = strings.Split(s.settings.Conflux.Recon.Settings.ReconAddr, ":")[1]
-		result.ServerContact = s.settings.Contact
 	}
 
 	nodename, err := os.Hostname()
